'''Module to compose SQL to execute data transformations.'''

from google.cloud import bigquery
from google.cloud import storage
import core.constants as constants
import core.utils as utils

def create_or_replace_table_with_outer_join(source_tables: list[str], destination_table: str) -> dict:
    """
    Creates or replaces a BigQuery table by performing a full outer join on the source tables.
    
    Both destination_table and each table in source_tables must be fully qualified in the format:
    project.dataset.table
    
    The function composes a query using the following logic:
      - Retrieves column names from each source table.
      - Computes common columns across all tables and unique columns per table.
      - Constructs a SELECT clause that uses COALESCE for common columns and retains unique columns.
      - Builds the FROM and FULL OUTER JOIN clauses using the fully qualified source tables.
      - Wraps the inner SELECT query with a CREATE OR REPLACE TABLE statement for the destination table.
      - Saves the composed SQL to a constant output path defined in constants.OUTPUT_SQL_PATH.
      
    Args:
        destination_table (str): Fully qualified table name for the destination (e.g., "myproject.mydataset.mytable").
        source_tables (list[str]): List of fully qualified table names to join.
        
    Returns:
        dict: Contains:
            - "status": A success message.
            - "submitted_sql_path": The constant path where the SQL was saved.
        
    Raises:
        ValueError: If the inputs are invalid or if a source table's columns cannot be retrieved.
        Exception: Propagates any errors encountered during query execution.
    """
    if not destination_table or not source_tables or len(source_tables) < 2:
        raise ValueError("A destination table and at least two source tables must be provided.")
    
    client = bigquery.Client()

    table_columns = {}
    aliases = []
    
    # Retrieve column names for each source table.
    for idx, table in enumerate(source_tables, start=1):
        cols = utils.get_column_names(client, table)
        if not cols:
            error_msg = f"No columns retrieved from table: {table}"
            utils.logger.error(error_msg)
            raise ValueError(error_msg)
        alias = f"v{idx}"
        aliases.append(alias)
        table_columns[alias] = set(cols)

    # Compute the common columns across all source tables.
    common_columns = set.intersection(*table_columns.values())
    
    # Compute unique columns per table.
    unique_columns = {
        alias: table_columns[alias] - common_columns
        for alias in table_columns
    }
    
    # Build the SELECT clause.
    select_clauses = []
    
    if common_columns:
        select_clauses.append("-- Coalesced common columns")
        alias_order = aliases[::-1]
        for col in sorted(common_columns):
            coalesce_expr = ", ".join(f"{alias}.{col}" for alias in alias_order)
            select_clauses.append(f"COALESCE({coalesce_expr}) AS {col}")

    for alias in aliases:
        cols = unique_columns.get(alias)
        if cols:
            select_clauses.append(f"-- Unique columns from {alias}")
            for col in sorted(cols):
                select_clauses.append(f"{alias}.{col}")
    
    base_alias = aliases[-1]
    base_table = source_tables[-1]
    from_clause = f"{base_table} {base_alias}"
    
    join_clauses = []
    for alias, table in zip(aliases[:-1][::-1], source_tables[:-1][::-1]):
        join_clause = (
            f"FULL OUTER JOIN `{table}` {alias}\n"
            f"ON {base_alias}.Connect_ID = {alias}.Connect_ID"
        )
        join_clauses.append(join_clause)

    joined_select_clauses = ",\n    ".join(select_clauses)
    joined_join_clauses = "\n    ".join(join_clauses)

    inner_query = f"""
    SELECT
        {joined_select_clauses}
    FROM
        {from_clause}
        {joined_join_clauses}
    """.strip()

    final_query = f"CREATE OR REPLACE TABLE `{destination_table}` AS ({inner_query})"

    # Save the SQL to GCS Bucket for audit purposes
    try:
        gcs_client = storage.Client()
        gcs_path = f"{constants.OUTPUT_SQL_PATH}{destination_table}.sql"
        utils.save_sql_string(sql=final_query, path=gcs_path, storage_client=gcs_client)
    except Exception as e:
        utils.logger.exception("Error executing saving query {gcs_path}.")
        raise e

    # Submit query job to BQ
    try:
        query_job = client.query(final_query)
        query_job.result()  # Wait for the query to finish.
        status = f"Table {destination_table} successfully created or replaced."
    except Exception as e:
        utils.logger.exception("Error executing the BigQuery job.")
        raise e

<<<<<<< HEAD
=======
    # Use the constant from constants.py for the SQL output path.
    gcs_client = storage.Client()
    gcs_path = f"{constants.OUTPUT_SQL_PATH}{destination_table}.sql"
    utils.save_sql_string(sql=final_query, path=gcs_path, storage_client=gcs_client)

>>>>>>> 1718c620
    return {
        "status": status,
        "submitted_sql_path": constants.OUTPUT_SQL_PATH
    }


def compose_coalesce_loop_variable_query(source_table: str, destination_table: str) -> dict:
    """
    Generates and executes a SQL statement to coalesce multiple versions of loop variables,
    creating or replacing a destination table in BigQuery, and saves the SQL to a constant path.
    
    Args:
        source_table (str): A fully qualified BigQuery table (e.g., "project.dataset.table").
        destination_table (str): A fully qualified BigQuery table to create or replace.
        
    Returns:
        dict: A dictionary containing:
            - "status": A success message.
            - "submitted_sql_path": The constant path where the SQL was saved.
    
    Raises:
        ValueError: If any variable name is not pure.
        Exception: Propagates any errors encountered during query execution.
    """
    project, _, _ = utils.parse_fq_table(source_table)
    client = bigquery.Client(project=project)
    
    variables = utils.get_column_names(client, source_table)

    # Convert all variable names to lower case except for "Connect_ID"
    variables = [v.lower() if v != "Connect_ID" else v for v in variables]
    
    for var in variables:
        if not utils.is_pure_variable(var):
            raise ValueError(f"Variable {var} is not pure. Please pre-process exceptions before composing the query.")
    
    # Group loop variables
    grouped_loop_vars = utils.group_vars_by_cid_and_loop_num(variables)
    
    # Find non-loop variables (all variables except those in the grouped loop vars)
    all_loop_vars = []
    for var_list in grouped_loop_vars.values():
        all_loop_vars.extend(var_list)
    non_loop_vars = [var for var in variables if var not in all_loop_vars and var != "Connect_ID"]
    
    select_clauses = []
    
    # Process loop variables
    for key, var_list in grouped_loop_vars.items():
        loop_number = key[1]
        first_var = var_list[0]
        ordered_ids = utils.extract_ordered_concept_ids(first_var)
        new_var_name = "_".join(f"d_{cid}" for cid in ordered_ids) + f"_{loop_number}"
        
        if len(var_list) == 1:
            clause = f"{var_list[0]} AS {new_var_name}"
        else:
            clause = f"COALESCE({', '.join(var_list)}) AS {new_var_name}"
        select_clauses.append((new_var_name, clause))
    
    # Add non-loop variables
    for var in non_loop_vars:
        select_clauses.append((var, var))
    
    sorted_clauses = sorted(select_clauses, key=lambda x: x[0])
    select_clause_strs = [clause for _, clause in sorted_clauses]
    
    joined_select_clauses = ",\n        ".join(select_clause_strs)
    inner_query = f"""
    SELECT
        Connect_ID,
        {joined_select_clauses}
    FROM `{source_table}`
    """.strip()
    
    final_query = f"CREATE OR REPLACE TABLE `{destination_table}` AS ({inner_query})"
    
    # Save the SQL to GCS for Audit purposes:
    try:
        gcs_client = storage.Client()
        gcs_path = f"{constants.OUTPUT_SQL_PATH}{destination_table}.sql"
        utils.save_sql_string(sql=final_query, path=gcs_path, storage_client=gcs_client)
    except Exception as e:
        utils.logger.exception("Error executing saving query {gcs_path}.")
        raise e

    # Submit query job to BQ
    try:
        query_job = client.query(final_query)
        query_job.result()  # Wait for the query to finish.
        status = f"Table {destination_table} successfully created or replaced."
    except Exception as e:
        utils.logger.exception("Error executing the BigQuery job.")
        raise e

<<<<<<< HEAD
=======
    # Use the constant from constants.py for the SQL output path.
    gcs_client = storage.Client()
    gcs_path = f"{constants.OUTPUT_SQL_PATH}{destination_table}.sql"

    utils.save_sql_string(sql=final_query, path=gcs_path, storage_client=gcs_client)

>>>>>>> 1718c620
    return {
        "status": status,
        "submitted_sql_path": constants.OUTPUT_SQL_PATH
    }<|MERGE_RESOLUTION|>--- conflicted
+++ resolved
@@ -121,14 +121,6 @@
         utils.logger.exception("Error executing the BigQuery job.")
         raise e
 
-<<<<<<< HEAD
-=======
-    # Use the constant from constants.py for the SQL output path.
-    gcs_client = storage.Client()
-    gcs_path = f"{constants.OUTPUT_SQL_PATH}{destination_table}.sql"
-    utils.save_sql_string(sql=final_query, path=gcs_path, storage_client=gcs_client)
-
->>>>>>> 1718c620
     return {
         "status": status,
         "submitted_sql_path": constants.OUTPUT_SQL_PATH
@@ -175,7 +167,7 @@
     non_loop_vars = [var for var in variables if var not in all_loop_vars and var != "Connect_ID"]
     
     select_clauses = []
-    
+
     # Process loop variables
     for key, var_list in grouped_loop_vars.items():
         loop_number = key[1]
@@ -224,15 +216,6 @@
         utils.logger.exception("Error executing the BigQuery job.")
         raise e
 
-<<<<<<< HEAD
-=======
-    # Use the constant from constants.py for the SQL output path.
-    gcs_client = storage.Client()
-    gcs_path = f"{constants.OUTPUT_SQL_PATH}{destination_table}.sql"
-
-    utils.save_sql_string(sql=final_query, path=gcs_path, storage_client=gcs_client)
-
->>>>>>> 1718c620
     return {
         "status": status,
         "submitted_sql_path": constants.OUTPUT_SQL_PATH
