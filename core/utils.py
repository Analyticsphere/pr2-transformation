"""Module providing utility functions to support main pipeline functions."""

import os
import re
import sys
import logging
from collections import defaultdict

from google.cloud import bigquery, storage
import pandas as pd #TODO Try to avoid using pandas

import core.utils as utils
import core.constants as constants

# Set up a logging instance that will write to stdout (and therefor show up in Google Cloud logs)
logging.basicConfig(
    level=logging.INFO,
    format='%(asctime)s - %(name)s - %(levelname)s - %(message)s',
    handlers=[logging.StreamHandler(sys.stdout)]
)
# Create the logger at module level so its settings are applied throughout code base
logger = logging.getLogger(__name__)

def parse_fq_table(fq_table: str) -> tuple[str, str, str]:
    """
    Parses a fully qualified BigQuery table name in the format 'project.dataset.table'
    and returns the project, dataset, and table name.
    """
    parts = fq_table.split('.')
    if len(parts) != 3:
        raise ValueError(f"Table name '{fq_table}' is not fully qualified as project.dataset.table")
    return parts[0], parts[1], parts[2]

def get_column_names(client: bigquery.Client, fq_table: str) -> list[str]:
    """
    Retrieves column names from a BigQuery table specified as a fully qualified name.
    
    Args:
        client (bigquery.Client): An initialized BigQuery client.
        fq_table (str): A fully qualified table name (e.g., "project.dataset.table").
        
    Returns:
        list[str]: A list of column names.
    """
    table = client.get_table(fq_table)
    return [schema_field.name for schema_field in table.schema]

def save_sql_string(sql: str, path: str, storage_client: storage.Client = None) -> None:
    """
    Saves the provided SQL string to a local file or a GCS bucket based on the given path.

    Args:
        sql (str): The SQL string to save.
        path (str): Either a local file path (e.g., "queries/submitted_query.sql") or a GCS path
                    in the format "gs://bucket_name/path/to/file.sql".
        storage_client (google.cloud.storage.Client, optional): An already initialized GCS client.
            If not provided, a new client will be created.
    """
    if path.startswith("gs://"):
        # Remove the gs:// scheme and split bucket name from the rest of the path.
        path_without_scheme = path.replace('gs://', '')
        # Split into two parts: (1) bucket_name and (2) Everything after the first '/' (i.e., the blob_path)
        parts = path_without_scheme.split(sep='/', maxsplit=1)
        if len(parts) != 2:
            raise ValueError("GCS path must be in the format gs://bucket_name/path/to/file")
        bucket_name, blob_path = parts[0], parts[1]
        
        # Use the provided client or create a new one.
        if storage_client is None:
            storage_client = storage.Client()
        
        bucket = storage_client.bucket(bucket_name)
        blob = bucket.blob(blob_path)
        blob.upload_from_string(sql)
        print(f"SQL saved to {path}")
    else:
        # Ensure the local directory exists.
        local_dir = os.path.dirname(path)
        if local_dir and not os.path.exists(local_dir):
            os.makedirs(local_dir)
        with open(path, "w") as f:
            f.write(sql)
        print(f"SQL saved locally to {path}")

def extract_ordered_concept_ids(var: str) -> list:
    """
    Extracts concept IDs (9-digit numbers) from a variable name in the order of appearance.
    
    For example:
        >>> extract_ordered_concept_ids("D_812370563_1_1_D_812370563_1_1_D_665036297")
        ['812370563', '812370563', '665036297']
    """
    pattern = re.compile(r'[dD]_(\d{9})')
    return pattern.findall(var)

def find_non_standard_concept_ids(column_names: list) -> list:
    """
    Identifies column names with concept IDs that don't follow the 9-digit standard.
    
    Args:
        column_names: List of column names to check
        
    Returns:
        list: Column names with non-standard concept IDs
    """
    non_standard = []
    for col in column_names:
        # Check for the pattern d_ or D_ followed by digits that aren't exactly 9 characters
        matches = re.findall(r'[dD]_(\d+)(?=_|$)', col)
        for match in matches:
            if len(match) != 9:
                non_standard.append((col, match, len(match)))
    
    return non_standard

def validate_column_names(client: bigquery.Client, fq_table: str) -> None:
    """
    Validates column names in the table to ensure they follow naming standards.
    Raises a warning for non-standard columns.
    """
    columns = get_column_names(client, fq_table)
    non_standard = find_non_standard_concept_ids(columns)
    
    if non_standard:
        utils.logger.warning(f"Found {len(non_standard)} columns with non-standard concept IDs:")
        for col, concept_id, length in non_standard:
            utils.logger.warning(f"  - {col}: Concept ID '{concept_id}' has {length} digits (should be 9)")
        
        # Optionally, we could raise an exception to halt the pipeline
        # raise ValueError("Non-standard concept IDs found. Please fix the source data.")

def is_pure_variable(var: str) -> bool:
    """
    Returns True if the variable name is "pure"—i.e. it only consists of allowed tokens.
    
    Allowed tokens:
      - The literal "D" (or "d")
      - Any token composed solely of digits (e.g. a 9-digit concept ID or a loop number of any length)
      - The tokens "Connect_ID" or "token" (if expected)
      - Version indicators like "v1", "v2", "v3", etc.
    
    For example:
        >>> is_pure_variable("D_869387390_11_11_D_478706011_11")
        True
        >>> is_pure_variable("D_907590067_4_4_SIBCANC3O_D_650332509_4")
        False
        >>> is_pure_variable("D_299417266_v2")
        True
    """
    
    if var.lower() in constants.ALLOWED_NON_CID_VARIABLE_NAMES and var.lower():
        return True
    
    if var.lower() in constants.FORBIDDEN_NON_CID_VARIABLE_NAMES:
        return False
    
    tokens = var.split('_')
    for token in tokens:
        token = token.strip()
        if not token:
            continue
        # Allow literal "d" (case-insensitive)
        if token.lower() == 'd':
            continue
        # Allow tokens that are entirely digits
        if token.isdigit():
            continue
        # Allow version indicators like v1, v2, v3, etc.
        if token.lower().startswith('v') and token[1:].isdigit():
            continue
        # Allow additional allowed tokens
        if token.lower() in constants.ALLOWED_NON_CID_SUBSTRINGS:
            continue
        # Otherwise, token is not allowed
        return False
    return True

def extract_version_suffix(var_name: str) -> str:
    """
    Extracts the version suffix (like _v2, _v3) from a variable name, regardless of position
    
    Returns the version suffix if found, or an empty string if no version is present.
    
    Examples:
        >>> extract_version_suffix("d_123456789_v2_1_1")
        "_v2"
        >>> extract_version_suffix("d_123456789_V3_1_1")
        "_v3"
        >>> extract_version_suffix("d_123456789_1_1")
        ""
    """
    match = re.search(r'_[vV](\d+)(?=_|$)', var_name)
    if match:
        return f"_v{match.group(1)}"
    return ""

def excise_version_from_column_name(column_name: str) -> str:
    """
    Removes version suffixes (_v1, _v2, _v3, etc.) from column names while preserving 
    the rest. This works regardless of the position of _vN.
    
    Examples:
    - D_191057574_V2 → D_191057574
    - D_715581797_V3_1_1 → D_715581797_1_1
    - D_899251483_V2_D_452438775 → D_899251483_D_452438775
    
    Parameters:
        column_name (str): Original column name with version suffix
        
    Returns:
        str: Cleaned column name with version suffix removed
    """
    # Use regex to find and remove the _vN part where N is any digit
    return re.sub(r'_[vV]\d+(?=_|$)', '', column_name)

def extract_loop_number(var_name: str) -> int:
    """
    Extracts the loop number from a variable name, accounting for version suffixes and patterns.
    Returns the first matched loop number, or None if not found.
    """
    # Case 1: Version-style loop pattern like _v2_5_5
    match = re.search(r'_v\d+_(\d+)_\1(?!\d)', var_name, re.IGNORECASE)
    if match:
        return int(match.group(1))

    cleaned_var = excise_version_from_column_name(var_name)

    # Case 2: Match all _N_N loop patterns
    matches = re.findall(r'_(\d+)_\1(?!\d)', cleaned_var)
    if matches:
        return int(matches[0])

    # Case 3: Only match trailing _N if there's also _N_N pattern in the string
    if re.search(r'_(\d+)_\1', cleaned_var):  # pattern like _3_3
        match = re.search(r'_(\d+)$', cleaned_var)
        if match:
            return int(match.group(1))

    return None

def group_vars_by_cid_and_loop_num(var_names: list) -> dict:
    """
    Groups variable names that share the same concept IDs, loop number, and version.

    Each key in the output dictionary is a tuple (concept_ids, loop_number, version_suffix), where:
    - `concept_ids` is a **frozenset** of unique concept IDs extracted from the variable name.
    - `loop_number` is the repeated integer (N) following `_N_N` (if present).
    - `version_suffix` is the version suffix (e.g., "_v2", "_v3") or empty string for no version.
    
    Only variables with a valid loop number (N) are included.
    """
    grouped_vars = defaultdict(list)
    
    for var in var_names:
        # Extract the version suffix
        version_suffix = extract_version_suffix(var)
        
        # Clean the variable name to extract concept IDs
        cleaned_var = excise_version_from_column_name(var)
        
        # Extract concept IDs and loop number from the cleaned variable name
        concept_ids = frozenset(extract_ordered_concept_ids(cleaned_var))
        loop_number = extract_loop_number(var)
        
        if concept_ids and loop_number is not None:  # Only include loop variables
            # Include version_suffix in the grouping key
            grouped_vars[(concept_ids, loop_number, version_suffix)].append(var)
    
    return dict(grouped_vars)

def get_list_non_cid_str_patterns(column_names):
    """
    Pulls out column names that do not meet pre-defined structures and returns invalid strings with the column names they come from.

     Examples:
        D_907590067_4_4_SIBCANC3O_D_650332509_4 --> ['sibcanc3o', 'D_907590067_4_4_SIBCANC3O_D_650332509_4']
        hello --> ['hello', 'hello']
        d_123456789_1_1_d_987654321_1_1 --> []
    
    Args:
        column_names: a list of column names to run the code on
        
    Returns:
        list[zip(invalid_str_params, original_col_names)]: A list of tuples of invalid string parameters and the column names they are pulled from.
    """
    invalid_str_params = []
    original_col_names = []
    
    for colname in column_names:
        pattern = r'd_\d{9}(?:_\d{1,2})*'  # * allows zero or more occurrences of _n_n
        cleaned_colname = re.sub(pattern, '', colname, flags=re.IGNORECASE).strip("_").strip()
    
    if cleaned_colname and cleaned_colname != "_" and cleaned_colname != "connect_id" and cleaned_colname != "token":
        invalid_str_params.append(cleaned_colname)
        original_col_names.append(colname)
    
    return list(zip(invalid_str_params, original_col_names))

def get_column_exceptions_to_exclude(client: bigquery.Client, fq_table: str) -> list:
    """
    Retrieve a list of column names to exclude from the table based on forbidden names
    and excluded substrings.
    
    Parameters:
        client (bigquery.Client): A BigQuery client used to query the table schema.
        fq_table (str): Fully-qualified table name from which to retrieve column names.
        
    Returns:
        list: A list of column names that should be excluded from further processing.
    """
    # Retrieve all column names for the table
    columns = get_column_names(client, fq_table)
    
    # Retrieve forbidden column names and substrings to exclude from constants
    forbidden = constants.FORBIDDEN_NON_CID_VARIABLE_NAMES
    excluded_substrings = constants.EXCLUDED_NON_CID_SUBSTRINGS
    
    columns_to_exclude = []
    for col in columns:
        # If the column is explicitly forbidden, mark it for exclusion.
        if col.lower() in [f.lower() for f in forbidden]:
            columns_to_exclude.append(col)
        else:
            # Otherwise, check if any excluded substring is present in the column name (case-insensitive).
            if any(sub.lower() in col.lower() for sub in excluded_substrings):
                columns_to_exclude.append(col)
    
    return columns_to_exclude

def get_valid_column_names(client: bigquery.Client, fq_table: str) -> set:
    """
    Retrieves valid column names by removing excluded columns from all columns.
    
    Parameters:
        client: A database client used to query the table schema.
        fq_table (str): Fully-qualified table name from which to retrieve column names.
        
    Returns:
        set: A set of valid column names that can be used for further processing.
    """
    columns_all = get_column_names(client=client, fq_table=fq_table)
    columns_exclude = get_column_exceptions_to_exclude(client=client, fq_table=fq_table)
    valid_columns = set(columns_all) - set(columns_exclude)
    return list(valid_columns)

def excise_substrings(var_name: str, substrings_to_excise: list[str]) -> str:
    """
    Removes all substrings from a variable name that appear in the substrings_to_fix list.
    """
    for substring in substrings_to_excise:
        var_name = var_name.replace(substring, "")
    return var_name

def standardize_column_case(column_name: str) -> str:
    """
    Standardizes column names to lowercase for consistency.
    Preserves Connect_ID as-is since it's the special case.
    
    Args:
        column_name: Original column name
        
    Returns:
        Standardized column name
    """
    if column_name == "Connect_ID":
        return column_name  # Preserve Connect_ID case
    return column_name.lower()

<<<<<<< HEAD
def is_false_array(x: str) -> bool:
    """
    Determine whether a sequence of values (x) qualifies as a "false array".
    GitHub Issue: https://github.com/Analyticsphere/bq2/issues/6

    A "false array" is defined here as having:
      - At most 3 unique non-missing values.
      - All unique values (including missing values) are among the allowed valid_values.
      - At most one unique value that matches a nine-digit concept ID in the form "[123456789]".

    Parameters:
        x (iterable): A list (or Pandas Series) of string values.
        valid_values (list, optional): A list of allowed values. Defaults to:
            [None, "[]", "[178420302]", "[958239616]"]

    Returns:
        bool: True if x qualifies as a false array, False otherwise.
    """
    valid_values = constants.VALID_VALUES_FOR_FALSE_ARRAYS

    # Get unique values; convert to list so order doesn't matter.
    unique_values = list(set(x))
    
    # Filter out missing values using pd.isna() (works for both None and np.nan)
    non_missing = [v for v in unique_values if not pd.isna(v)]
    num_unique = len(non_missing)
    
    # Condition 1: At most 3 unique non-missing values.
    cond1 = num_unique <= 3
    
    # Condition 2: All values (including missing) must be in valid_values.
    # For missing values, pd.isna(v) is True.
    cond2 = all((v in valid_values) or pd.isna(v) for v in unique_values)
    
    # Condition 3: At most one unique value matches the nine-digit concept pattern within brackets, e.g., "[178420302]".
    pattern = re.compile(r"\[\d{9}\]")
    cond3 = sum(1 for v in unique_values if (not pd.isna(v)) and pattern.search(v)) <= 1

    return cond1 and cond2 and cond3
=======
def get_binary_columns(client: bigquery.Client, fq_table: str) -> list:
    if client is None:
        client = bigquery.Client()
    
    project_id, dataset_id, table_id = parse_fq_table(fq_table)
    utils.logger.info(f"Starting binary column detection for {fq_table}")
    
    # Step 1: Get STRING columns
    schema_query = f"""
        SELECT column_name
        FROM `{project_id}.{dataset_id}.INFORMATION_SCHEMA.COLUMNS`
        WHERE table_name = '{table_id}' AND data_type = 'STRING'
    """
    
    try:
        columns = [row.column_name for row in client.query(schema_query).result()]
        utils.logger.info(f"Found {len(columns)} STRING columns")
        
        if not columns:
            return []
        
        # Step 2: Process in smaller batches to avoid excessive query size
        batch_size = 500
        binary_columns = []
        
        for i in range(0, len(columns), batch_size):
            batch = columns[i:i+batch_size]
            utils.logger.info(f"Processing batch {i//batch_size + 1} with {len(batch)} columns")
            
            checks = []
            for col in batch:
                check_expr = f"""COUNTIF(
                    NOT (`{col}` = "0" OR `{col}` = "1" OR `{col}` IS NULL OR `{col}` = "")
                ) = 0 AS `{col}`"""
                checks.append(check_expr)
            
            joined_checks = ',\n'.join(checks)
            batch_query = f"""
                SELECT
                    {joined_checks}
                FROM `{fq_table}`
            """
            
            batch_result = client.query(batch_query).result()
            batch_df = batch_result.to_dataframe().transpose()
            batch_df.columns = ['is_binary']
            batch_df.reset_index(inplace=True)
            batch_df.rename(columns={'index': 'column_name'}, inplace=True)
            
            batch_binary = batch_df[batch_df['is_binary'] == True]['column_name'].tolist()
            binary_columns.extend(batch_binary)
            
            utils.logger.info(f"Found {len(batch_binary)} binary columns in this batch")
        
        utils.logger.info(f"Total binary columns detected: {len(binary_columns)}")
        return binary_columns
        
    except Exception as e:
        utils.logger.error(f"Error in binary column detection: {str(e)}")
        utils.logger.error(f"Exception type: {type(e).__name__}")
        return []

def render_convert_0_1_to_yes_no_cids_expression(col_name: str) -> str:
    """
    Generate a SQL CASE expression that replaces binary string values "0"/"1"
    with standardized concept IDs for "No" and "Yes", respectively.

    Concept ID mapping:
      - "1" → "353358909" (Yes)
      - "0" → "104430631" (No)

    This is used for select-all-that-apply survey questions that have
    been flattened to binary columns during ETL.

    Parameters:
        col_name (str): The name of the column to transform.

    Returns:
        str: A SQL CASE expression with aliasing, ready to be inserted into a SELECT clause.
    
    Example:
        render_convert_0_1_to_yes_no_cids_expression("D_12345")
        → CASE WHEN D_12345 = "1" THEN "353358909" ...
    """
    return f"""CASE
        WHEN {col_name} = "1" THEN "353358909" -- CID for Yes
        WHEN {col_name} = "0" THEN "104430631" -- CID for No
        WHEN {col_name} IS NULL THEN NULL
        WHEN {col_name} = "" THEN NULL
        ELSE NULL
    END AS {col_name}
    """.strip() 
>>>>>>> baf227df
<|MERGE_RESOLUTION|>--- conflicted
+++ resolved
@@ -366,47 +366,6 @@
         return column_name  # Preserve Connect_ID case
     return column_name.lower()
 
-<<<<<<< HEAD
-def is_false_array(x: str) -> bool:
-    """
-    Determine whether a sequence of values (x) qualifies as a "false array".
-    GitHub Issue: https://github.com/Analyticsphere/bq2/issues/6
-
-    A "false array" is defined here as having:
-      - At most 3 unique non-missing values.
-      - All unique values (including missing values) are among the allowed valid_values.
-      - At most one unique value that matches a nine-digit concept ID in the form "[123456789]".
-
-    Parameters:
-        x (iterable): A list (or Pandas Series) of string values.
-        valid_values (list, optional): A list of allowed values. Defaults to:
-            [None, "[]", "[178420302]", "[958239616]"]
-
-    Returns:
-        bool: True if x qualifies as a false array, False otherwise.
-    """
-    valid_values = constants.VALID_VALUES_FOR_FALSE_ARRAYS
-
-    # Get unique values; convert to list so order doesn't matter.
-    unique_values = list(set(x))
-    
-    # Filter out missing values using pd.isna() (works for both None and np.nan)
-    non_missing = [v for v in unique_values if not pd.isna(v)]
-    num_unique = len(non_missing)
-    
-    # Condition 1: At most 3 unique non-missing values.
-    cond1 = num_unique <= 3
-    
-    # Condition 2: All values (including missing) must be in valid_values.
-    # For missing values, pd.isna(v) is True.
-    cond2 = all((v in valid_values) or pd.isna(v) for v in unique_values)
-    
-    # Condition 3: At most one unique value matches the nine-digit concept pattern within brackets, e.g., "[178420302]".
-    pattern = re.compile(r"\[\d{9}\]")
-    cond3 = sum(1 for v in unique_values if (not pd.isna(v)) and pattern.search(v)) <= 1
-
-    return cond1 and cond2 and cond3
-=======
 def get_binary_columns(client: bigquery.Client, fq_table: str) -> list:
     if client is None:
         client = bigquery.Client()
@@ -499,4 +458,43 @@
         ELSE NULL
     END AS {col_name}
     """.strip() 
->>>>>>> baf227df
+
+def is_false_array(x: str) -> bool:
+    """
+    Determine whether a sequence of values (x) qualifies as a "false array".
+    GitHub Issue: https://github.com/Analyticsphere/bq2/issues/6
+
+    A "false array" is defined here as having:
+      - At most 3 unique non-missing values.
+      - All unique values (including missing values) are among the allowed valid_values.
+      - At most one unique value that matches a nine-digit concept ID in the form "[123456789]".
+
+    Parameters:
+        x (iterable): A list (or Pandas Series) of string values.
+        valid_values (list, optional): A list of allowed values. Defaults to:
+            [None, "[]", "[178420302]", "[958239616]"]
+
+    Returns:
+        bool: True if x qualifies as a false array, False otherwise.
+    """
+    valid_values = constants.VALID_VALUES_FOR_FALSE_ARRAYS
+
+    # Get unique values; convert to list so order doesn't matter.
+    unique_values = list(set(x))
+    
+    # Filter out missing values using pd.isna() (works for both None and np.nan)
+    non_missing = [v for v in unique_values if not pd.isna(v)]
+    num_unique = len(non_missing)
+    
+    # Condition 1: At most 3 unique non-missing values.
+    cond1 = num_unique <= 3
+    
+    # Condition 2: All values (including missing) must be in valid_values.
+    # For missing values, pd.isna(v) is True.
+    cond2 = all((v in valid_values) or pd.isna(v) for v in unique_values)
+    
+    # Condition 3: At most one unique value matches the nine-digit concept pattern within brackets, e.g., "[178420302]".
+    pattern = re.compile(r"\[\d{9}\]")
+    cond3 = sum(1 for v in unique_values if (not pd.isna(v)) and pattern.search(v)) <= 1
+
+    return cond1 and cond2 and cond3