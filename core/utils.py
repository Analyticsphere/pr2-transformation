"""Module providing utility functions to support main pipeline functions."""

import os
import re
import sys
import logging
from collections import defaultdict

from google.cloud import bigquery, storage
import pandas as pd #TODO Try to avoid using pandas

import core.utils as utils
import core.constants as constants

# Set up a logging instance that will write to stdout (and therefor show up in Google Cloud logs)
logging.basicConfig(
    level=logging.INFO,
    format='%(asctime)s - %(name)s - %(levelname)s - %(message)s',
    handlers=[logging.StreamHandler(sys.stdout)]
)
# Create the logger at module level so its settings are applied throughout code base
logger = logging.getLogger(__name__)

def parse_fq_table(fq_table: str) -> tuple[str, str, str]:
    """
    Parses a fully qualified BigQuery table name in the format 'project.dataset.table'
    and returns the project, dataset, and table name.
    """
    parts = fq_table.split('.')
    if len(parts) != 3:
        raise ValueError(f"Table name '{fq_table}' is not fully qualified as project.dataset.table")
    return parts[0], parts[1], parts[2]

def get_column_names(client: bigquery.Client, fq_table: str) -> list[str]:
    """
    Retrieves column names from a BigQuery table specified as a fully qualified name.
    
    Args:
        client (bigquery.Client): An initialized BigQuery client.
        fq_table (str): A fully qualified table name (e.g., "project.dataset.table").
        
    Returns:
        list[str]: A list of column names.
    """
    table = client.get_table(fq_table)
    return [schema_field.name for schema_field in table.schema]

def save_sql_string(sql: str, path: str, storage_client: storage.Client = None) -> None:
    """
    Saves the provided SQL string to a local file or a GCS bucket based on the given path.

    Args:
        sql (str): The SQL string to save.
        path (str): Either a local file path (e.g., "queries/submitted_query.sql") or a GCS path
                    in the format "gs://bucket_name/path/to/file.sql".
        storage_client (google.cloud.storage.Client, optional): An already initialized GCS client.
            If not provided, a new client will be created.
    """
    if path.startswith("gs://"):
        # Remove the gs:// scheme and split bucket name from the rest of the path.
        path_without_scheme = path.replace('gs://', '')
        # Split into two parts: (1) bucket_name and (2) Everything after the first '/' (i.e., the blob_path)
        parts = path_without_scheme.split(sep='/', maxsplit=1)
        if len(parts) != 2:
            raise ValueError("GCS path must be in the format gs://bucket_name/path/to/file")
        bucket_name, blob_path = parts[0], parts[1]
        
        # Use the provided client or create a new one.
        if storage_client is None:
            storage_client = storage.Client()
        
        bucket = storage_client.bucket(bucket_name)
        blob = bucket.blob(blob_path)
        blob.upload_from_string(sql)
        print(f"SQL saved to {path}")
    else:
        # Ensure the local directory exists.
        local_dir = os.path.dirname(path)
        if local_dir and not os.path.exists(local_dir):
            os.makedirs(local_dir)
        with open(path, "w") as f:
            f.write(sql)
        print(f"SQL saved locally to {path}")

def extract_ordered_concept_ids(var: str) -> list:
    """
    Extracts concept IDs (9-digit numbers) from a variable name in the order of appearance.
    
    For example:
        >>> extract_ordered_concept_ids("D_812370563_1_1_D_812370563_1_1_D_665036297")
        ['812370563', '812370563', '665036297']
    """
    pattern = re.compile(r'[dD]_(\d{9})')
    return pattern.findall(var)

def find_non_standard_concept_ids(column_names: list) -> list:
    """
    Identifies column names with concept IDs that don't follow the 9-digit standard.
    
    Args:
        column_names: List of column names to check
        
    Returns:
        list: Column names with non-standard concept IDs
    """
    non_standard = []
    for col in column_names:
        # Check for the pattern d_ or D_ followed by digits that aren't exactly 9 characters
        matches = re.findall(r'[dD]_(\d+)(?=_|$)', col)
        for match in matches:
            if len(match) != 9:
                non_standard.append((col, match, len(match)))
    
    return non_standard

def validate_column_names(client: bigquery.Client, fq_table: str) -> None:
    """
    Validates column names in the table to ensure they follow naming standards.
    Raises a warning for non-standard columns.
    """
    columns = get_column_names(client, fq_table)
    non_standard = find_non_standard_concept_ids(columns)
    
    if non_standard:
        utils.logger.warning(f"Found {len(non_standard)} columns with non-standard concept IDs:")
        for col, concept_id, length in non_standard:
            utils.logger.warning(f"  - {col}: Concept ID '{concept_id}' has {length} digits (should be 9)")
        
        # Optionally, we could raise an exception to halt the pipeline
        # raise ValueError("Non-standard concept IDs found. Please fix the source data.")

def is_pure_variable(var: str) -> bool:
    """
    Returns True if the variable name is "pure"—i.e. it only consists of allowed tokens.
    
    Allowed tokens:
      - The literal "D" (or "d")
      - Any token composed solely of digits (e.g. a 9-digit concept ID or a loop number of any length)
      - The tokens "Connect_ID" or "token" (if expected)
      - Version indicators like "v1", "v2", "v3", etc.
    
    For example:
        >>> is_pure_variable("D_869387390_11_11_D_478706011_11")
        True
        >>> is_pure_variable("D_907590067_4_4_SIBCANC3O_D_650332509_4")
        False
        >>> is_pure_variable("D_299417266_v2")
        True
    """
    
    if var.lower() in constants.ALLOWED_NON_CID_VARIABLE_NAMES and var.lower():
        return True
    
    if var.lower() in constants.FORBIDDEN_NON_CID_VARIABLE_NAMES:
        return False
    
    tokens = var.split('_')
    for token in tokens:
        token = token.strip()
        if not token:
            continue
        # Allow literal "d" (case-insensitive)
        if token.lower() == 'd':
            continue
        # Allow tokens that are entirely digits
        if token.isdigit():
            continue
        # Allow version indicators like v1, v2, v3, etc.
        if token.lower().startswith('v') and token[1:].isdigit():
            continue
        # Allow additional allowed tokens
        if token.lower() in constants.ALLOWED_NON_CID_SUBSTRINGS:
            continue
        # Otherwise, token is not allowed
        return False
    return True

def extract_version_suffix(var_name: str) -> str:
    """
    Extracts the version suffix (like _v2, _v3) from a variable name, regardless of position
    
    Returns the version suffix if found, or an empty string if no version is present.
    
<<<<<<< HEAD
    Examples:
        >>> extract_version_suffix("d_123456789_v2_1_1")
        "_v2"
        >>> extract_version_suffix("d_123456789_V3_1_1")
        "_v3"
        >>> extract_version_suffix("d_123456789_1_1")
        ""
    """
    match = re.search(r'_[vV](\d+)(?=_|$)', var_name)
=======
    Examples:
        >>> extract_version_suffix("d_123456789_v2_1_1")
        "_v2"
        >>> extract_version_suffix("d_123456789_V3_1_1")
        "_v3"
        >>> extract_version_suffix("d_123456789_1_1")
        ""
    """
    match = re.search(r'_[vV](\d+)(?=_|$)', var_name)
    if match:
        return f"_v{match.group(1)}"
    return ""

def excise_version_from_column_name(column_name: str) -> str:
    """
    Removes version suffixes (_v1, _v2, _v3, etc.) from column names while preserving 
    the rest. This works regardless of the position of _vN.
    
    Examples:
    - D_191057574_V2 → D_191057574
    - D_715581797_V3_1_1 → D_715581797_1_1
    - D_899251483_V2_D_452438775 → D_899251483_D_452438775
    
    Parameters:
        column_name (str): Original column name with version suffix
        
    Returns:
        str: Cleaned column name with version suffix removed
    """
    # Use regex to find and remove the _vN part where N is any digit
    return re.sub(r'_[vV]\d+(?=_|$)', '', column_name)

def extract_loop_number(var_name: str) -> int:
    """
    Extracts the loop number from a variable name, with special handling for 
    version markers in the middle.
    
    Examples:
        # Case 1: Version in the middle followed by loop pattern
        >>> extract_loop_number("d_71558179_v2_5_5")
        5
        >>> extract_loop_number("d_71558179_V2_10_10")
        10
        
        # Case 2: Standard loop pattern without version in the middle
        >>> extract_loop_number("d_123456789_3_3")
        3
        >>> extract_loop_number("d_123456789_3_3_d_987654321_3_3")
        3
        
        # Case 3: Single number at the end (already cleaned of versions)
        >>> extract_loop_number("d_123456789_4")
        4
    
    Args:
        var_name (str): The variable name containing the loop number.

    Returns:
        int: The identified loop number, or None if no valid pattern is found.
    """
    # Case 1: Special case for patterns like d_71558179_v2_5_5
    match = re.search(r'_v\d+_(\d+)_\1(?!\d)', var_name, re.IGNORECASE)
    if match:
        return int(match.group(1))
    
    # First remove version suffixes to simplify pattern matching
    cleaned_var = excise_version_from_column_name(var_name)
    
    # Case 2: Regular pattern for variables without versions in the middle
    match = re.search(r'_(\d+)\_\1(?!\d)', cleaned_var)
    if match:
        return int(match.group(1))
    
    # Case 3: Check for single loop numbers
    match = re.search(r'_(\d+)$', cleaned_var)
>>>>>>> 0a980071
    if match:
        return f"_v{match.group(1)}"
    return ""

def excise_version_from_column_name(column_name: str) -> str:
    """
<<<<<<< HEAD
    Removes version suffixes (_v1, _v2, _v3, etc.) from column names while preserving 
    the rest. This works regardless of the position of _vN.
    
    Examples:
    - D_191057574_V2 → D_191057574
    - D_715581797_V3_1_1 → D_715581797_1_1
    - D_899251483_V2_D_452438775 → D_899251483_D_452438775
    
    Parameters:
        column_name (str): Original column name with version suffix
        
    Returns:
        str: Cleaned column name with version suffix removed
    """
    # Use regex to find and remove the _vN part where N is any digit
    return re.sub(r'_[vV]\d+(?=_|$)', '', column_name)

import re
from collections import Counter

def extract_loop_number(var_name: str) -> int:
    """
    Extracts the loop number from a variable name, accounting for version suffixes and patterns.
    Returns the first matched loop number, or None if not found.
    """
    # Case 1: Version-style loop pattern like _v2_5_5
    match = re.search(r'_v\d+_(\d+)_\1(?!\d)', var_name, re.IGNORECASE)
    if match:
        return int(match.group(1))

    cleaned_var = excise_version_from_column_name(var_name)

    # Case 2: Match all _N_N loop patterns
    matches = re.findall(r'_(\d+)_\1(?!\d)', cleaned_var)
    if matches:
        return int(matches[0])

    # Case 3: Only match trailing _N if there's also _N_N pattern in the string
    if re.search(r'_(\d+)_\1', cleaned_var):  # pattern like _3_3
        match = re.search(r'_(\d+)$', cleaned_var)
        if match:
            return int(match.group(1))

    return None

def group_vars_by_cid_and_loop_num(var_names: list) -> dict:
    """
    Groups variable names that share the same concept IDs, loop number, and version.

=======
    Groups variable names that share the same concept IDs, loop number, and version.

>>>>>>> 0a980071
    Each key in the output dictionary is a tuple (concept_ids, loop_number, version_suffix), where:
    - `concept_ids` is a **frozenset** of unique concept IDs extracted from the variable name.
    - `loop_number` is the repeated integer (N) following `_N_N` (if present).
    - `version_suffix` is the version suffix (e.g., "_v2", "_v3") or empty string for no version.
    
    Only variables with a valid loop number (N) are included.
    """
    grouped_vars = defaultdict(list)
    
    for var in var_names:
        # Extract the version suffix
        version_suffix = extract_version_suffix(var)
        
        # Clean the variable name to extract concept IDs
        cleaned_var = excise_version_from_column_name(var)
        
        # Extract concept IDs and loop number from the cleaned variable name
        concept_ids = frozenset(extract_ordered_concept_ids(cleaned_var))
        loop_number = extract_loop_number(var)
        
        if concept_ids and loop_number is not None:  # Only include loop variables
            # Include version_suffix in the grouping key
            grouped_vars[(concept_ids, loop_number, version_suffix)].append(var)
    
    return dict(grouped_vars)

def get_list_non_cid_str_patterns(column_names):
    """
    Pulls out column names that do not meet pre-defined structures and returns invalid strings with the column names they come from.

     Examples:
        D_907590067_4_4_SIBCANC3O_D_650332509_4 --> ['sibcanc3o', 'D_907590067_4_4_SIBCANC3O_D_650332509_4']
        hello --> ['hello', 'hello']
        d_123456789_1_1_d_987654321_1_1 --> []
    
    Args:
        column_names: a list of column names to run the code on
        
    Returns:
        list[zip(invalid_str_params, original_col_names)]: A list of tuples of invalid string parameters and the column names they are pulled from.
    """
    invalid_str_params = []
    original_col_names = []
    
    for colname in column_names:
        pattern = r'd_\d{9}(?:_\d{1,2})*'  # * allows zero or more occurrences of _n_n
        cleaned_colname = re.sub(pattern, '', colname, flags=re.IGNORECASE).strip("_").strip()
    
    if cleaned_colname and cleaned_colname != "_" and cleaned_colname != "connect_id" and cleaned_colname != "token":
        invalid_str_params.append(cleaned_colname)
        original_col_names.append(colname)
    
    return list(zip(invalid_str_params, original_col_names))

def get_column_exceptions_to_exclude(client: bigquery.Client, fq_table: str) -> list:
    """
    Retrieve a list of column names to exclude from the table based on forbidden names
    and excluded substrings.
    
    Parameters:
        client (bigquery.Client): A BigQuery client used to query the table schema.
        fq_table (str): Fully-qualified table name from which to retrieve column names.
        
    Returns:
        list: A list of column names that should be excluded from further processing.
    """
    # Retrieve all column names for the table
    columns = get_column_names(client, fq_table)
    
    # Retrieve forbidden column names and substrings to exclude from constants
    forbidden = constants.FORBIDDEN_NON_CID_VARIABLE_NAMES
    excluded_substrings = constants.EXCLUDED_NON_CID_SUBSTRINGS
    
    columns_to_exclude = []
    for col in columns:
        # If the column is explicitly forbidden, mark it for exclusion.
        if col.lower() in [f.lower() for f in forbidden]:
            columns_to_exclude.append(col)
        else:
            # Otherwise, check if any excluded substring is present in the column name (case-insensitive).
            if any(sub.lower() in col.lower() for sub in excluded_substrings):
                columns_to_exclude.append(col)
    
    return columns_to_exclude

def get_valid_column_names(client: bigquery.Client, fq_table: str) -> set:
    """
    Retrieves valid column names by removing excluded columns from all columns.
    
    Parameters:
        client: A database client used to query the table schema.
        fq_table (str): Fully-qualified table name from which to retrieve column names.
        
    Returns:
        set: A set of valid column names that can be used for further processing.
    """
    columns_all = get_column_names(client=client, fq_table=fq_table)
    columns_exclude = get_column_exceptions_to_exclude(client=client, fq_table=fq_table)
    valid_columns = set(columns_all) - set(columns_exclude)
    return list(valid_columns)<|MERGE_RESOLUTION|>--- conflicted
+++ resolved
@@ -181,7 +181,6 @@
     
     Returns the version suffix if found, or an empty string if no version is present.
     
-<<<<<<< HEAD
     Examples:
         >>> extract_version_suffix("d_123456789_v2_1_1")
         "_v2"
@@ -191,16 +190,6 @@
         ""
     """
     match = re.search(r'_[vV](\d+)(?=_|$)', var_name)
-=======
-    Examples:
-        >>> extract_version_suffix("d_123456789_v2_1_1")
-        "_v2"
-        >>> extract_version_suffix("d_123456789_V3_1_1")
-        "_v3"
-        >>> extract_version_suffix("d_123456789_1_1")
-        ""
-    """
-    match = re.search(r'_[vV](\d+)(?=_|$)', var_name)
     if match:
         return f"_v{match.group(1)}"
     return ""
@@ -223,77 +212,6 @@
     """
     # Use regex to find and remove the _vN part where N is any digit
     return re.sub(r'_[vV]\d+(?=_|$)', '', column_name)
-
-def extract_loop_number(var_name: str) -> int:
-    """
-    Extracts the loop number from a variable name, with special handling for 
-    version markers in the middle.
-    
-    Examples:
-        # Case 1: Version in the middle followed by loop pattern
-        >>> extract_loop_number("d_71558179_v2_5_5")
-        5
-        >>> extract_loop_number("d_71558179_V2_10_10")
-        10
-        
-        # Case 2: Standard loop pattern without version in the middle
-        >>> extract_loop_number("d_123456789_3_3")
-        3
-        >>> extract_loop_number("d_123456789_3_3_d_987654321_3_3")
-        3
-        
-        # Case 3: Single number at the end (already cleaned of versions)
-        >>> extract_loop_number("d_123456789_4")
-        4
-    
-    Args:
-        var_name (str): The variable name containing the loop number.
-
-    Returns:
-        int: The identified loop number, or None if no valid pattern is found.
-    """
-    # Case 1: Special case for patterns like d_71558179_v2_5_5
-    match = re.search(r'_v\d+_(\d+)_\1(?!\d)', var_name, re.IGNORECASE)
-    if match:
-        return int(match.group(1))
-    
-    # First remove version suffixes to simplify pattern matching
-    cleaned_var = excise_version_from_column_name(var_name)
-    
-    # Case 2: Regular pattern for variables without versions in the middle
-    match = re.search(r'_(\d+)\_\1(?!\d)', cleaned_var)
-    if match:
-        return int(match.group(1))
-    
-    # Case 3: Check for single loop numbers
-    match = re.search(r'_(\d+)$', cleaned_var)
->>>>>>> 0a980071
-    if match:
-        return f"_v{match.group(1)}"
-    return ""
-
-def excise_version_from_column_name(column_name: str) -> str:
-    """
-<<<<<<< HEAD
-    Removes version suffixes (_v1, _v2, _v3, etc.) from column names while preserving 
-    the rest. This works regardless of the position of _vN.
-    
-    Examples:
-    - D_191057574_V2 → D_191057574
-    - D_715581797_V3_1_1 → D_715581797_1_1
-    - D_899251483_V2_D_452438775 → D_899251483_D_452438775
-    
-    Parameters:
-        column_name (str): Original column name with version suffix
-        
-    Returns:
-        str: Cleaned column name with version suffix removed
-    """
-    # Use regex to find and remove the _vN part where N is any digit
-    return re.sub(r'_[vV]\d+(?=_|$)', '', column_name)
-
-import re
-from collections import Counter
 
 def extract_loop_number(var_name: str) -> int:
     """
@@ -324,10 +242,6 @@
     """
     Groups variable names that share the same concept IDs, loop number, and version.
 
-=======
-    Groups variable names that share the same concept IDs, loop number, and version.
-
->>>>>>> 0a980071
     Each key in the output dictionary is a tuple (concept_ids, loop_number, version_suffix), where:
     - `concept_ids` is a **frozenset** of unique concept IDs extracted from the variable name.
     - `loop_number` is the repeated integer (N) following `_N_N` (if present).
