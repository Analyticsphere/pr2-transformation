--- conflicted
+++ resolved
@@ -9,12 +9,8 @@
 from google.cloud import bigquery, storage
 import pandas as pd #TODO Try to avoid using pandas
 
-<<<<<<< HEAD
 import core.utils as utils
 import core.constants as constants
-=======
-import constants
->>>>>>> a71d64bb
 
 # Set up a logging instance that will write to stdout (and therefor show up in Google Cloud logs)
 logging.basicConfig(
@@ -116,10 +112,7 @@
         >>> is_pure_variable("D_907590067_4_4_SIBCANC3O_D_650332509_4")
         False
     """
-<<<<<<< HEAD
    
-=======
->>>>>>> a71d64bb
     allowed_var_names = constants.ALLOWED_NON_CID_VARIABLE_NAMES
     allowed_extras = constants.ALLOWED_NON_CID_SUBSTRINGS
     
